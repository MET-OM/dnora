# dnora
# ![logo](https://user-images.githubusercontent.com/67804784/145466261-f50dbc27-f242-4db0-8d99-e23d0bd0dbbc.png)
<<<<<<< HEAD


What is dnora? 

dnora is a software for dynamical downscaling of wave products i.e., NORA3 wave hindcast and WAM4 wave forecast from Norwegian Meteorological Institute.

More information in [documentation](https://dnora.readthedocs.io/en/latest/)

Example of downscaling WAM4 using dnora/SWAN:

![WAM4-DNORA_Skjerjehamn](https://user-images.githubusercontent.com/67804784/145465772-23a3adf9-4daa-4cac-bd02-70ec28dbf519.gif)



=======


What is dnora? 

dnora is a software for dynamical downscaling of wave products i.e., NORA3 wave hindcast and WAM4 wave forecast from Norwegian Meteorological Institute.

More information in [documentation](https://dnora.readthedocs.io/en/latest/)

Example of downscaling NORA3 using dnora/SWAN offshore Tromsø, Norway:
![dnora](https://user-images.githubusercontent.com/67804784/147151236-b9ef920c-34a2-4da0-9877-6241723eff80.gif)


Dnora contain the code of the function read_sms_mesh from the PyFVCOM package (distributed under the MIT License). The original code can be found at https://github.com/pwcazenave/pyfvcom
>>>>>>> 0785c4b8
<|MERGE_RESOLUTION|>--- conflicted
+++ resolved
@@ -1,6 +1,5 @@
 # dnora
 # ![logo](https://user-images.githubusercontent.com/67804784/145466261-f50dbc27-f242-4db0-8d99-e23d0bd0dbbc.png)
-<<<<<<< HEAD
 
 
 What is dnora? 
@@ -10,23 +9,10 @@
 More information in [documentation](https://dnora.readthedocs.io/en/latest/)
 
 Example of downscaling WAM4 using dnora/SWAN:
-
 ![WAM4-DNORA_Skjerjehamn](https://user-images.githubusercontent.com/67804784/145465772-23a3adf9-4daa-4cac-bd02-70ec28dbf519.gif)
-
-
-
-=======
-
-
-What is dnora? 
-
-dnora is a software for dynamical downscaling of wave products i.e., NORA3 wave hindcast and WAM4 wave forecast from Norwegian Meteorological Institute.
-
-More information in [documentation](https://dnora.readthedocs.io/en/latest/)
 
 Example of downscaling NORA3 using dnora/SWAN offshore Tromsø, Norway:
 ![dnora](https://user-images.githubusercontent.com/67804784/147151236-b9ef920c-34a2-4da0-9877-6241723eff80.gif)
 
 
-Dnora contain the code of the function read_sms_mesh from the PyFVCOM package (distributed under the MIT License). The original code can be found at https://github.com/pwcazenave/pyfvcom
->>>>>>> 0785c4b8
+Dnora contains the code of the function read_sms_mesh from the PyFVCOM package (distributed under the MIT License). The original code can be found at https://github.com/pwcazenave/pyfvcom
