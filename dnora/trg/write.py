from __future__ import annotations
from abc import ABC, abstractmethod
<<<<<<< HEAD

import numpy as np

from ..aux import add_suffix, add_folder_to_filename, clean_filename
=======
from .. import file_module
>>>>>>> d4d2dd3d
from .. import msg

from typing import TYPE_CHECKING

if TYPE_CHECKING:
    from .trg_mod import Grid

class TrGridWriter(ABC):
    """Abstract class for writing the TrGrid-object's data to files to be Used
    by the wave models.
    """

    def _preferred_format(self):
        return 'General'

    def _preferred_extension(self):
        return 'txt'

    def _im_silent(self) -> bool:
        """Return False if you want to be responsible for printing out the
        file names."""
        return True
    def _clean_filename(self):
        """If this is set to False, then the ModelRun object does not clean
        the filename, and possible placeholders (e.g. #T0) can still be
        present.
        """
        return True

    @abstractmethod
    def __call__(self, grid: Grid) -> Tuple:
        pass




class WW3(TrGridWriter):
    """Writes the grid to WAVEWATCH III unstructured format."""
    def _preferred_format(self):
        return 'WW3'

    def _extension(self):
        return 'msh'

    def __init__(self) -> None:
        return

    def __call__(self, grid: Grid, filename: str) -> Tuple:

        output_file = file_module.add_suffix(filename, 'bathy')

        with open(output_file,'w') as f:
            # Write header
            f.write('$MeshFormat\n')
            f.write('2 0 8\n')
            f.write('$EndMeshFormat\n')

            # Write Nodes
            arr_node = np.stack([
                grid.nodes(),
                grid.lon(),
                grid.lat(),
                grid.topo(),
            ]).transpose()
            fmt_node = '%10.0f%22.8f%22.8f%22.8f'

            f.write('$Nodes\n')
            f.write(f"{len(grid.lon()):12.0f}\n")
            np.savetxt(f, arr_node, fmt=fmt_node)
            f.write('$EndNodes\n')

            # Write Elements
            N_bound = len(grid.boundary_inds())
            arr_bound = np.stack([
                np.arange(1, N_bound+1),
                N_bound*[15],
                N_bound*[2],
                N_bound*[1],
                N_bound*[0],
                grid.boundary_inds()
            ]).transpose()
            fmt_bound = '%10.0f%10.0f%10.0f%10.0f%10.0f%10.0f'

            N_ele = len(grid.tri())
            arr_ele = np.stack([
                np.arange(1, N_ele+1)+N_bound,
                N_ele*[2],
                N_ele*[3],
                N_ele*[0],
                np.arange(1, N_ele+1),
                N_ele*[0],
                grid.tri()[:, 0]+1,
                grid.tri()[:, 1]+1,
                grid.tri()[:, 2]+1,
            ]).transpose()
            fmt_ele = '%8.0f%8.0f%8.0f%8.0f%8.0f%8.0f%8.0f%8.0f%8.0f'

            f.write('$Elements\n')
            f.write(f"{len(grid.tri())+len(grid.boundary_inds()):12.0f}\n")
            np.savetxt(f, arr_bound, fmt=fmt_bound)
            np.savetxt(f, arr_ele, fmt=fmt_ele)
            f.write('$EndElements\n')

        return output_file<|MERGE_RESOLUTION|>--- conflicted
+++ resolved
@@ -1,13 +1,7 @@
 from __future__ import annotations
 from abc import ABC, abstractmethod
-<<<<<<< HEAD
-
 import numpy as np
-
-from ..aux import add_suffix, add_folder_to_filename, clean_filename
-=======
 from .. import file_module
->>>>>>> d4d2dd3d
 from .. import msg
 
 from typing import TYPE_CHECKING
