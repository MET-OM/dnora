import numpy as np
import pandas as pd
<<<<<<< HEAD
from scipy.interpolate import griddata
from scipy import interpolate
import os, re, glob
# This is imported inside the pyfimex function, since we want to avoid to require
# this dependency if someone wan't to run without wind forcing
#import pyfimex0 as pyfi
from typing import TYPE_CHECKING, Tuple, List, Union
from . import file_module
if TYPE_CHECKING:
    from .grd.grd_mod import Grid
    from .bnd.bnd_mod import Boundary
    from .wnd.wnd_mod import Forcing

def distance_2points(lat1, lon1, lat2, lon2) -> float:
    """Calculate distance between two points"""

    R = 6371.0
    lat1 = np.radians(lat1)
    lon1 = np.radians(lon1)
    lat2 = np.radians(lat2)
    lon2 = np.radians(lon2)
    dlon = lon2 - lon1
    dlat = lat2 - lat1
    a = np.sin(dlat / 2)**2 + np.cos(lat1) * np.cos(lat2) * np.sin(dlon / 2)**2
    c = 2 * np.arctan2(np.sqrt(a), np.sqrt(1 - a))
    distance = R * c # in km
    return distance

def min_distance(lon, lat, lon_vec , lat_vec) -> Tuple[float, int]:
    """Calculates minimum distance between a given point and a list of
    point.

    Also returns index of the found minimum.
    """

    dx = []
    for n, __ in enumerate(lat_vec):
        dx.append(distance_2points(lat, lon, lat_vec[n], lon_vec[n]))

    return np.array(dx).min(), np.array(dx).argmin()

def lon_in_km(lat: float) -> float:
    """Converts one longitude degree to km for a given latitude."""

    return distance_2points(lat, 0, lat, 1)

def domain_size_in_km(lon: Tuple(float, float), lat: Tuple(float, float)) -> Tuple[float, float]:
    """Calculates approximate size of grid in km."""

    km_x = distance_2points((lat[0]+lat[1])/2, lon[0], (lat[0]+lat[1])/2,lon[1])
    km_y = distance_2points(lat[0], lon[0], lat[1], lon[0])

    return km_x, km_y

def force_to_xyz(data: np.ndarray, lon: np.ndarray, lat: np.ndarray) -> Tuple[np.ndarray, np.ndarray, np.ndarray]:
    '''If the data is given in a matrix, convert it to xyz vectors.

    Does nothing is data is already in xyz.'''
    # If the data is in a matrix
    if len(data.shape) > 1:
        lon0, lat0 = np.meshgrid(lon, lat)
        x = lon0.ravel()
        y = lat0.ravel()
        z = data.ravel()
    else:
        x = lon
        y = lat
        z = data

    return z, x, y

def set_spacing_dlon_dlat_fixed_edges(dlon: float, dlat:float, lon: Tuple[float, float], lat: Tuple[float, float]) -> Tuple[float, float, float, float, np.ndarray, np.ndarray]:
    """Given dlon, dlat and lon,lat edges, set other spacing varialbles.

    Preserves edges (not dlon,dlat)
    """
    nx = int((lon[1]-lon[0])/dlon + 1)
    ny = int((lat[1]-lat[0])/dlat + 1)

    # Define longitudes and latitudes
    lon_array = np.linspace(lon[0], lon[1], nx)
    lat_array = np.linspace(lat[0], lat[1], ny)

    if nx > 1:
        dlon = (lon[1]-lon[0])/(nx-1)
    else:
        dlon = 0.

    if ny > 1:
        dlat = (lat[1]-lat[0])/(ny-1)
    else:
        dlat = 0.

    lon = (min(lon_array), max(lon_array))
    lat = (min(lat_array), max(lat_array))
    km_x, km_y = domain_size_in_km(lon, lat)

    # dx, dy in metres
    dx = km_x*1000/nx
    dy = km_y*1000/ny

    return dlon, dlat, dx, dy, lon_array, lat_array

def set_spacing_dlon_dlat_floating_edges(dlon: float, dlat:float, lon: Tuple[float, float], lat: Tuple[float, float]) -> Tuple[float, float, float, float, np.ndarray, np.ndarray]:
    """Given dlon, dlat and lon,lat edges, set other spacing varialbles

    Preserves dlon, dlat (not edges)
    """
    lon_array = np.arange(lon[0],lon[1]+dlon/2,dlon)
    lat_array = np.arange(lat[0],lat[1]+dlon/2,dlat)

    lon = (min(lon_array), max(lon_array))
    lat = (min(lat_array), max(lat_array))
    km_x, km_y = domain_size_in_km(lon, lat)

    # Number of points
    nx = len(lon_array)
    ny = len(lat_array)

    # dx, dy in metres
    dx = km_x*1000/nx
    dy = km_y*1000/ny

    return dlon, dlat, dx, dy, lon_array, lat_array

def set_spacing_dx_dy(dx: float, dy:float, lon: Tuple[float, float], lat: Tuple[float, float]) -> Tuple[float, float, float, float, np.ndarray, np.ndarray]:
    km_x, km_y = domain_size_in_km(lon, lat)
    # Number of points
    nx = int(np.round(km_x*1000/dx)+1)
    ny = int(np.round(km_y*1000/dy)+1)

    # dx, dy in metres
    dx = km_x*1000/nx
    dy = km_y*1000/ny

    if nx > 1:
        dlon = (lon[1]-lon[0])/(nx-1)
    else:
        dlon = 0.
    if ny > 1:
        dlat = (lat[1]-lat[0])/(ny-1)
    else:
        dlat = 0.

    # Define longitudes and latitudes
    lon_array = np.linspace(lon[0], lon[1], nx)
    lat_array = np.linspace(lat[0], lat[1], ny)

    return dlon, dlat, dx, dy, lon_array, lat_array

def set_spacing_nx_ny(nx: float, ny:float, lon: Tuple[float, float], lat: Tuple[float, float]) -> Tuple[float, float, float, float, np.ndarray, np.ndarray]:
    # Define longitudes and latitudes
    lon_array = np.linspace(lon[0], lon[1], nx)
    lat_array = np.linspace(lat[0], lat[1], ny)
    if nx > 1:
        dlon = (lon[1]-lon[0])/(nx-1)
    else:
        dlon = 0.

    if ny > 1:
        dlat = (lat[-1]-lat[0])/(ny-1)
    else:
        dlat = 0.

    km_x, km_y = domain_size_in_km(lon, lat)
    # dx, dy in metres
    dx = km_x*1000/nx
    dy = km_y*1000/ny

    return dlon, dlat, dx, dy, lon_array, lat_array

def day_list(start_time, end_time):
    """Determins a Pandas data range of all the days in the time span"""
    t0 = pd.Timestamp(start_time).strftime('%Y-%m-%d')
    t1 = pd.Timestamp(end_time).strftime('%Y-%m-%d')
    days = pd.date_range(start=t0, end=t1, freq='D')
    return days

def month_list(start_time, end_time):
    """Determins a Pandas data range of all the months in the time span"""
    t0 = pd.Timestamp(start_time).strftime('%Y-%m')
    t1 = pd.Timestamp(end_time).strftime('%Y-%m')
    days = pd.date_range(start=t0, end=t1, freq='MS')
    return days

def year_list(start_time, end_time):
    """Determins a Pandas data range of all the years in the time span"""
    t0 = pd.Timestamp(start_time).strftime('%Y-%m-%d')
    t1 = pd.Timestamp(end_time).strftime('%Y-%m-%d')
    days = pd.date_range(start=t0, end=t1, freq='YS')
    return days

def last_day_in_month(time_stamp):
    year = int(pd.Timestamp(timp_stamp).strftime('%Y'))
    month = int(pd.Timestamp(timp_stamp).strftime('%m'))
    last_day = calendar.monthrange(year, month)[1]
    return last_day

# def month_list(start_time, end_time):
#     """Determins a Pandas data range of all the months in the time span of the InputModel objext"""
#     months = pd.date_range(start=start_time[:7], end=end_time[:7], freq='MS')
#     return months

def int_list_of_years(start_time, end_time):
    year0 = min(pd.Series(day_list(start_time, end_time)).dt.year)
    year1 = max(pd.Series(day_list(start_time, end_time)).dt.year)
    return np.linspace(year0,year1,year1-year0+1).astype(int)

def int_list_of_months(start_time, end_time):
    if len(int_list_of_years(start_time, end_time))>1:
        raise Exception('Only use this function for times within a single year!')
    month0 = min(pd.Series(day_list(start_time, end_time)).dt.month)
    month1 = max(pd.Series(day_list(start_time, end_time)).dt.month)
    return np.linspace(month0,month1,month1-month0+1).astype(int)

def int_list_of_days(start_time, end_time):
    if len(int_list_of_months(start_time, end_time))>1:
        raise Exception('Only use this function for times within a single month!')
    day0 = min(pd.Series(day_list(start_time, end_time)).dt.day)
    day1 = max(pd.Series(day_list(start_time, end_time)).dt.day)
    return np.linspace(day0,day1,day1-day0+1).astype(int)

def crop_datetimeindex_to_year(times, year: int):
    mask = pd.Series(times).dt.year == year
    return times[mask]

def crop_datetimeindex_to_month(times, month: int):
    mask = pd.Series(times).dt.month == month
    return times[mask]

def create_monthly_time_stamps(start_time: str, end_time: str):
    start_times = month_list(start_time, end_time)
    end_times = month_list(start_time, end_time)

    start_times = start_times[1:]
    end_times=start_times-pd.DateOffset(minutes=1)
    end_times = end_times.append(pd.DatetimeIndex([end_time]))

    start_times = pd.DatetimeIndex([start_time]).append(start_times)

    return start_times, end_times

def create_time_stamps(start_time: str, end_time: str, stride: int, hours_per_file: int=0, last_file: str='', lead_time: int=0) -> Tuple:
    """Create time stamps to read in blocks of wind forcing from files.

    Options

    start_time:     Wanted start times

    end_time:       Wanted end time

    stride:         Time between files (in hours). This many hours read from
                    each file.

    lead_time:      E.g. 12 means the time 12:00 is read from file 00:00, not
                    from time 12:00 (in hours; negative values accepted).

    last_file:      Don't try to read past a file with this time stamp.

    hours_per_file: Try to read this many hours from the last file. Only used
                    if last_file is given, and only meaningful if hours_per_file
                    is different from stride.

    Returns

    start_times:    Pandas DatetimeIndex with the start times.
    end_times:      Pandas DatetimeIndex with the end times.
    file_times:     Pandas DatetimeIndex with the time stamps for the files.

    I.e. loop through the objects and read data for the time
            start_times[n] - end_times[n]
    from a file with a time stamp
            file_times[n]
    """

    if hours_per_file == 0:
        hours_per_file = stride

    # FIND FILE STAMPS
    start_stamp = pd.Timestamp(start_time) - pd.DateOffset(hours=lead_time)
    if last_file != '':
        end_stamp = pd.Timestamp(last_file)

        # E.g. we want to start a forecast at 06:00 but the last (and only) file is 00:00
        if start_stamp > end_stamp:
            start_stamp = end_stamp
    else:
        end_stamp = pd.Timestamp(end_time) - pd.DateOffset(hours=lead_time)

    # How many ours to remove if files are e.g. 00, 06, 12 and we request output from 01-08
    h0 = int(start_stamp.hour) % stride
    h1 = int(end_stamp.hour) % stride
    file_times = pd.date_range(start = start_stamp - pd.DateOffset(hours=h0), end = end_stamp - pd.DateOffset(hours=h1), freq=f'{stride}H')
=======
>>>>>>> f63e42fe

from pathlib import Path

import re
import os


#





def check_if_file(filename: str, halt=False) -> bool:
    """Checks if a file exists and halts with an error if halt=True"""
    exists = os.path.isfile(filename)
    if not exists and halt:
        raise FileNotFoundError(f"DNORA cannot find file {filename}")
    return exists


def check_if_folder(folder: str, create: bool = True) -> bool:
    """Creates a folder if it does not exist, and returns True if it
    already existed."""

    if folder == "":
        existed = True
    else:
        existed = os.path.isdir(folder)

    if not existed:
        os.mkdir(folder)

    return existed


# -----------------------------------------------------------------------------
# MISC STAND ALONE FUNCTIONS
# # -----------------------------------------------------------------------------
# def read_ww3_info(
#     filename,
# ) -> tuple[float, float, float, float, float, float, int, int]:
#     """Read grid specification from the GridName_info.txt file"""
#     with open(filename, "r") as f:
#         lines = f.readlines()

#     for n in range(len(lines)):
#         line = lines[n].split()

#         if len(line):
#             if line[0] == "lon:":
#                 lon_min = float(line[1])
#                 lon_max = float(line[3][0:-1])
#                 lat_min = float(line[5])
#                 lat_max = float(line[7])
#             elif line[0] == "dlon,":
#                 dlon = float(line[3][0:-1])
#                 dlat = float(line[4])
#             elif line[0] == "nx,":
#                 nx = int(line[3])
#                 ny = int(line[5])
#     return lon_min, lon_max, lat_min, lat_max, dlon, dlat, nx, ny


def u_v_from_speed_dir(ws, wdir) -> tuple[float, float]:
    """Converts wind speed and direction (from) to u and v components."""

    # see http://tornado.sfsu.edu/geosciences/classes/m430/Wind/WindDirection.html
    u = -ws * (np.sin(np.deg2rad(wdir)))
    v = -ws * (np.cos(np.deg2rad(wdir)))

    return u, v


# def speed_dir_from_u_v(u, v) -> tuple[float, float]:
#     """Convert component to speed and direction (from)"""
#     ws = (u**2 + v**2) ** 0.5
#     wdir = np.mod((90 - np.rad2deg(np.arctan2(v, u))) + 180, 360)
#     return ws, wdir


def get_url(
    folder: str,
    filename: str,
    time_stamp: pd.DatetimeIndex | str = None,
    get_list: bool = False,
) -> str:
    if not isinstance(filename, list):
        filename = [filename]
    if time_stamp is not None:
        time_stamp = pd.to_datetime(time_stamp)
        filename = [time_stamp.strftime(fn) for fn in filename]
        folder = time_stamp.strftime(folder)
    url = []
    for fn in filename:
        url_temp = Path(folder).joinpath(fn)
        url_temp = re.sub(f"https:/", "https://", str(url_temp), 1)
        url_temp = re.sub(f"http:/", "http://", str(url_temp), 1)
        url_temp = re.sub(f"ftp:/", "ftp://", str(url_temp), 1)
        if time_stamp is not None:
            for floor_hour in range(1, 24):
                hfloor = int(np.floor(time_stamp.hour / floor_hour) * floor_hour)
                url_temp = re.sub(f"\[{floor_hour}\]", f"{hfloor:02.0f}", str(url_temp))

        url.append(url_temp)
    if len(url) == 1 and not get_list:
        return os.path.expanduser(url[0])
    else:
        return [os.path.expanduser(u) for u in url]


def set_metaparameters_in_object(obj, metaparameter_dict, data_dict):
    for key, value in data_dict.items():
        metaparameter = metaparameter_dict.get(
            key
        )  # Check if metaparameter provided by reader

        if metaparameter is None:
            # DNORA object usually has specified the metaparameters
            if hasattr(obj, "meta_dict"):
                metaparameter = obj.meta_dict.get(key)

        if metaparameter is not None:
            obj.set_metadata(metaparameter.meta_dict(), name=key)

<<<<<<< HEAD
    list_of_blocks = was_found.split('.')

    patch_start = []
    patch_end = []
    for block in list_of_blocks:
        if block[0] == '0': # These need to be patched
            ind_subset = inds[0:len(block)]
            patch_start.append(wanted_times[ind_subset[0]])
            patch_end.append(wanted_times[ind_subset[-1]])
        inds[0:len(block)] = []

    return patch_start, patch_end

def identify_boundary_edges(boundary_mask: np.ndarray) -> list[str]:
    """Identifies which edges has some boundary points

        North = [-1,:]
        South = [0,:]
        East = [:,-1]
        West = [:,0]
    """
    edges = []

    if boundary_mask.shape[1] > 2:
        n0 = 1
        n1 = -1
    else:
        n0 = 0
        n1 = None

    if np.any(boundary_mask[-1,n0:n1]):
        edges.append('N')

    if np.any(boundary_mask[0,n0:n1]):
        edges.append('S')

    if boundary_mask.shape[0] > 2:
        n0 = 1
        n1 = -1
    else:
        n0 = 0
        n1 = None

    if np.any(boundary_mask[n0:n1,-1]):
        edges.append('E')

    if np.any(boundary_mask[n0:n1,0]):
        edges.append('W')

    return edges

def create_ordered_boundary_list(edge_list):
    """Gets all edges, but given in a continuous clockwise direction.
    If this is not possible (e.g. ['N','S']), then ampty list is returned."""
    full_list = ['N', 'E', 'S', 'W']
    for ind, edge in enumerate(full_list):
        if edge not in edge_list:
            full_list[ind] = ''
    full_array = np.array(full_list)

    if len(np.where(full_array == '')[0]) == 0:
        return full_array.tolist()

    ct = 0
    while (np.where(full_array == '')[0][-1] != len(np.where(full_array == '')[0])-1) and ct < 5:
        full_array = np.roll(full_array,1)
        ct += 1

    if ct > 4:
        print(f'No continuous boundary can be found for edges {edge_list}. Returning empy list.')
        return []

    full_array = full_array[full_array != '']

    return full_array.tolist()

def get_coords_for_boundary_edges(edges: list, lon_edges: tuple[float, float], lat_edges: tuple[float, float]) -> tuple[np.ndarray, np.ndarray]:
    """Create coordinate vectors for clockwise running edges.

    Assumes that edges are clockwise and continuous, which is imposed by the
    function create_ordered_boundary_list.

    Empty list return empty arrays.
    """
    lon = []
    lat = []
    for edge in edges:
        if edge == 'N':
            lon.append(lon_edges[0])
            lat.append(lat_edges[1])
        if edge == 'S':
            lon.append(lon_edges[1])
            lat.append(lat_edges[0])
        if edge == 'W':
            lon.append(lon_edges[0])
            lat.append(lat_edges[0])
        if edge == 'E':
            lon.append(lon_edges[1])
            lat.append(lat_edges[1])

    if edges:
        edge = edges[-1] # Close the loop
        if edge == 'N':
            lon.append(lon_edges[1])
            lat.append(lat_edges[1])
        if edge == 'S':
            lon.append(lon_edges[0])
            lat.append(lat_edges[0])
        if edge == 'W':
            lon.append(lon_edges[0])
            lat.append(lat_edges[1])
        if edge == 'E':
            lon.append(lon_edges[1])
            lat.append(lat_edges[0])


    return np.array(lon), np.array(lat)


def create_swan_segment_coords(boundary_mask, lon_edges, lat_edges):
    """Createsa longitude and latitude arrays for the SWAN BOUND SEGEMENT
    command based on boundary mask.

    Identifies edges (north, south etc.) and sets all the points on the edges
    as boundary points.

    If no continuous boundary can be identified, it returns empty list.
    """

    edge_list = identify_boundary_edges(boundary_mask)
    clean_edge_list = create_ordered_boundary_list(edge_list)
    lon, lat = get_coords_for_boundary_edges(clean_edge_list, lon_edges, lat_edges)
    return lon, lat


def pyfimex(input_file, output_file, projString, xAxisValues, yAxisValues,
          selectVariables, reduceTime_start, reduceTime_end,ensemble_member=False):
    import pyfimex0 as pyfi
    r = pyfi.createFileReader('netcdf', input_file)
    inter_ll = pyfi.createInterpolator(r)
    inter_ll.changeProjection(pyfi.InterpolationMethod.BILINEAR,
                                  projString,
                                  xAxisValues,
                                  yAxisValues,
                                  "degree",
                                  "degree")
    extra = pyfi.createExtractor(inter_ll)
    extra.selectVariables(selectVariables)
    extra.reduceTimeStartEnd(reduceTime_start, reduceTime_end)
    if ensemble_member == True:
        extra.reduceDimensionStartEnd('ensemble_member', 1, 1)
    pyfi.createFileWriter(extra, 'netcdf', output_file)
=======
    return obj
>>>>>>> f63e42fe
<|MERGE_RESOLUTION|>--- conflicted
+++ resolved
@@ -1,301 +1,5 @@
 import numpy as np
 import pandas as pd
-<<<<<<< HEAD
-from scipy.interpolate import griddata
-from scipy import interpolate
-import os, re, glob
-# This is imported inside the pyfimex function, since we want to avoid to require
-# this dependency if someone wan't to run without wind forcing
-#import pyfimex0 as pyfi
-from typing import TYPE_CHECKING, Tuple, List, Union
-from . import file_module
-if TYPE_CHECKING:
-    from .grd.grd_mod import Grid
-    from .bnd.bnd_mod import Boundary
-    from .wnd.wnd_mod import Forcing
-
-def distance_2points(lat1, lon1, lat2, lon2) -> float:
-    """Calculate distance between two points"""
-
-    R = 6371.0
-    lat1 = np.radians(lat1)
-    lon1 = np.radians(lon1)
-    lat2 = np.radians(lat2)
-    lon2 = np.radians(lon2)
-    dlon = lon2 - lon1
-    dlat = lat2 - lat1
-    a = np.sin(dlat / 2)**2 + np.cos(lat1) * np.cos(lat2) * np.sin(dlon / 2)**2
-    c = 2 * np.arctan2(np.sqrt(a), np.sqrt(1 - a))
-    distance = R * c # in km
-    return distance
-
-def min_distance(lon, lat, lon_vec , lat_vec) -> Tuple[float, int]:
-    """Calculates minimum distance between a given point and a list of
-    point.
-
-    Also returns index of the found minimum.
-    """
-
-    dx = []
-    for n, __ in enumerate(lat_vec):
-        dx.append(distance_2points(lat, lon, lat_vec[n], lon_vec[n]))
-
-    return np.array(dx).min(), np.array(dx).argmin()
-
-def lon_in_km(lat: float) -> float:
-    """Converts one longitude degree to km for a given latitude."""
-
-    return distance_2points(lat, 0, lat, 1)
-
-def domain_size_in_km(lon: Tuple(float, float), lat: Tuple(float, float)) -> Tuple[float, float]:
-    """Calculates approximate size of grid in km."""
-
-    km_x = distance_2points((lat[0]+lat[1])/2, lon[0], (lat[0]+lat[1])/2,lon[1])
-    km_y = distance_2points(lat[0], lon[0], lat[1], lon[0])
-
-    return km_x, km_y
-
-def force_to_xyz(data: np.ndarray, lon: np.ndarray, lat: np.ndarray) -> Tuple[np.ndarray, np.ndarray, np.ndarray]:
-    '''If the data is given in a matrix, convert it to xyz vectors.
-
-    Does nothing is data is already in xyz.'''
-    # If the data is in a matrix
-    if len(data.shape) > 1:
-        lon0, lat0 = np.meshgrid(lon, lat)
-        x = lon0.ravel()
-        y = lat0.ravel()
-        z = data.ravel()
-    else:
-        x = lon
-        y = lat
-        z = data
-
-    return z, x, y
-
-def set_spacing_dlon_dlat_fixed_edges(dlon: float, dlat:float, lon: Tuple[float, float], lat: Tuple[float, float]) -> Tuple[float, float, float, float, np.ndarray, np.ndarray]:
-    """Given dlon, dlat and lon,lat edges, set other spacing varialbles.
-
-    Preserves edges (not dlon,dlat)
-    """
-    nx = int((lon[1]-lon[0])/dlon + 1)
-    ny = int((lat[1]-lat[0])/dlat + 1)
-
-    # Define longitudes and latitudes
-    lon_array = np.linspace(lon[0], lon[1], nx)
-    lat_array = np.linspace(lat[0], lat[1], ny)
-
-    if nx > 1:
-        dlon = (lon[1]-lon[0])/(nx-1)
-    else:
-        dlon = 0.
-
-    if ny > 1:
-        dlat = (lat[1]-lat[0])/(ny-1)
-    else:
-        dlat = 0.
-
-    lon = (min(lon_array), max(lon_array))
-    lat = (min(lat_array), max(lat_array))
-    km_x, km_y = domain_size_in_km(lon, lat)
-
-    # dx, dy in metres
-    dx = km_x*1000/nx
-    dy = km_y*1000/ny
-
-    return dlon, dlat, dx, dy, lon_array, lat_array
-
-def set_spacing_dlon_dlat_floating_edges(dlon: float, dlat:float, lon: Tuple[float, float], lat: Tuple[float, float]) -> Tuple[float, float, float, float, np.ndarray, np.ndarray]:
-    """Given dlon, dlat and lon,lat edges, set other spacing varialbles
-
-    Preserves dlon, dlat (not edges)
-    """
-    lon_array = np.arange(lon[0],lon[1]+dlon/2,dlon)
-    lat_array = np.arange(lat[0],lat[1]+dlon/2,dlat)
-
-    lon = (min(lon_array), max(lon_array))
-    lat = (min(lat_array), max(lat_array))
-    km_x, km_y = domain_size_in_km(lon, lat)
-
-    # Number of points
-    nx = len(lon_array)
-    ny = len(lat_array)
-
-    # dx, dy in metres
-    dx = km_x*1000/nx
-    dy = km_y*1000/ny
-
-    return dlon, dlat, dx, dy, lon_array, lat_array
-
-def set_spacing_dx_dy(dx: float, dy:float, lon: Tuple[float, float], lat: Tuple[float, float]) -> Tuple[float, float, float, float, np.ndarray, np.ndarray]:
-    km_x, km_y = domain_size_in_km(lon, lat)
-    # Number of points
-    nx = int(np.round(km_x*1000/dx)+1)
-    ny = int(np.round(km_y*1000/dy)+1)
-
-    # dx, dy in metres
-    dx = km_x*1000/nx
-    dy = km_y*1000/ny
-
-    if nx > 1:
-        dlon = (lon[1]-lon[0])/(nx-1)
-    else:
-        dlon = 0.
-    if ny > 1:
-        dlat = (lat[1]-lat[0])/(ny-1)
-    else:
-        dlat = 0.
-
-    # Define longitudes and latitudes
-    lon_array = np.linspace(lon[0], lon[1], nx)
-    lat_array = np.linspace(lat[0], lat[1], ny)
-
-    return dlon, dlat, dx, dy, lon_array, lat_array
-
-def set_spacing_nx_ny(nx: float, ny:float, lon: Tuple[float, float], lat: Tuple[float, float]) -> Tuple[float, float, float, float, np.ndarray, np.ndarray]:
-    # Define longitudes and latitudes
-    lon_array = np.linspace(lon[0], lon[1], nx)
-    lat_array = np.linspace(lat[0], lat[1], ny)
-    if nx > 1:
-        dlon = (lon[1]-lon[0])/(nx-1)
-    else:
-        dlon = 0.
-
-    if ny > 1:
-        dlat = (lat[-1]-lat[0])/(ny-1)
-    else:
-        dlat = 0.
-
-    km_x, km_y = domain_size_in_km(lon, lat)
-    # dx, dy in metres
-    dx = km_x*1000/nx
-    dy = km_y*1000/ny
-
-    return dlon, dlat, dx, dy, lon_array, lat_array
-
-def day_list(start_time, end_time):
-    """Determins a Pandas data range of all the days in the time span"""
-    t0 = pd.Timestamp(start_time).strftime('%Y-%m-%d')
-    t1 = pd.Timestamp(end_time).strftime('%Y-%m-%d')
-    days = pd.date_range(start=t0, end=t1, freq='D')
-    return days
-
-def month_list(start_time, end_time):
-    """Determins a Pandas data range of all the months in the time span"""
-    t0 = pd.Timestamp(start_time).strftime('%Y-%m')
-    t1 = pd.Timestamp(end_time).strftime('%Y-%m')
-    days = pd.date_range(start=t0, end=t1, freq='MS')
-    return days
-
-def year_list(start_time, end_time):
-    """Determins a Pandas data range of all the years in the time span"""
-    t0 = pd.Timestamp(start_time).strftime('%Y-%m-%d')
-    t1 = pd.Timestamp(end_time).strftime('%Y-%m-%d')
-    days = pd.date_range(start=t0, end=t1, freq='YS')
-    return days
-
-def last_day_in_month(time_stamp):
-    year = int(pd.Timestamp(timp_stamp).strftime('%Y'))
-    month = int(pd.Timestamp(timp_stamp).strftime('%m'))
-    last_day = calendar.monthrange(year, month)[1]
-    return last_day
-
-# def month_list(start_time, end_time):
-#     """Determins a Pandas data range of all the months in the time span of the InputModel objext"""
-#     months = pd.date_range(start=start_time[:7], end=end_time[:7], freq='MS')
-#     return months
-
-def int_list_of_years(start_time, end_time):
-    year0 = min(pd.Series(day_list(start_time, end_time)).dt.year)
-    year1 = max(pd.Series(day_list(start_time, end_time)).dt.year)
-    return np.linspace(year0,year1,year1-year0+1).astype(int)
-
-def int_list_of_months(start_time, end_time):
-    if len(int_list_of_years(start_time, end_time))>1:
-        raise Exception('Only use this function for times within a single year!')
-    month0 = min(pd.Series(day_list(start_time, end_time)).dt.month)
-    month1 = max(pd.Series(day_list(start_time, end_time)).dt.month)
-    return np.linspace(month0,month1,month1-month0+1).astype(int)
-
-def int_list_of_days(start_time, end_time):
-    if len(int_list_of_months(start_time, end_time))>1:
-        raise Exception('Only use this function for times within a single month!')
-    day0 = min(pd.Series(day_list(start_time, end_time)).dt.day)
-    day1 = max(pd.Series(day_list(start_time, end_time)).dt.day)
-    return np.linspace(day0,day1,day1-day0+1).astype(int)
-
-def crop_datetimeindex_to_year(times, year: int):
-    mask = pd.Series(times).dt.year == year
-    return times[mask]
-
-def crop_datetimeindex_to_month(times, month: int):
-    mask = pd.Series(times).dt.month == month
-    return times[mask]
-
-def create_monthly_time_stamps(start_time: str, end_time: str):
-    start_times = month_list(start_time, end_time)
-    end_times = month_list(start_time, end_time)
-
-    start_times = start_times[1:]
-    end_times=start_times-pd.DateOffset(minutes=1)
-    end_times = end_times.append(pd.DatetimeIndex([end_time]))
-
-    start_times = pd.DatetimeIndex([start_time]).append(start_times)
-
-    return start_times, end_times
-
-def create_time_stamps(start_time: str, end_time: str, stride: int, hours_per_file: int=0, last_file: str='', lead_time: int=0) -> Tuple:
-    """Create time stamps to read in blocks of wind forcing from files.
-
-    Options
-
-    start_time:     Wanted start times
-
-    end_time:       Wanted end time
-
-    stride:         Time between files (in hours). This many hours read from
-                    each file.
-
-    lead_time:      E.g. 12 means the time 12:00 is read from file 00:00, not
-                    from time 12:00 (in hours; negative values accepted).
-
-    last_file:      Don't try to read past a file with this time stamp.
-
-    hours_per_file: Try to read this many hours from the last file. Only used
-                    if last_file is given, and only meaningful if hours_per_file
-                    is different from stride.
-
-    Returns
-
-    start_times:    Pandas DatetimeIndex with the start times.
-    end_times:      Pandas DatetimeIndex with the end times.
-    file_times:     Pandas DatetimeIndex with the time stamps for the files.
-
-    I.e. loop through the objects and read data for the time
-            start_times[n] - end_times[n]
-    from a file with a time stamp
-            file_times[n]
-    """
-
-    if hours_per_file == 0:
-        hours_per_file = stride
-
-    # FIND FILE STAMPS
-    start_stamp = pd.Timestamp(start_time) - pd.DateOffset(hours=lead_time)
-    if last_file != '':
-        end_stamp = pd.Timestamp(last_file)
-
-        # E.g. we want to start a forecast at 06:00 but the last (and only) file is 00:00
-        if start_stamp > end_stamp:
-            start_stamp = end_stamp
-    else:
-        end_stamp = pd.Timestamp(end_time) - pd.DateOffset(hours=lead_time)
-
-    # How many ours to remove if files are e.g. 00, 06, 12 and we request output from 01-08
-    h0 = int(start_stamp.hour) % stride
-    h1 = int(end_stamp.hour) % stride
-    file_times = pd.date_range(start = start_stamp - pd.DateOffset(hours=h0), end = end_stamp - pd.DateOffset(hours=h1), freq=f'{stride}H')
-=======
->>>>>>> f63e42fe
 
 from pathlib import Path
 
@@ -421,159 +125,4 @@
         if metaparameter is not None:
             obj.set_metadata(metaparameter.meta_dict(), name=key)
 
-<<<<<<< HEAD
-    list_of_blocks = was_found.split('.')
-
-    patch_start = []
-    patch_end = []
-    for block in list_of_blocks:
-        if block[0] == '0': # These need to be patched
-            ind_subset = inds[0:len(block)]
-            patch_start.append(wanted_times[ind_subset[0]])
-            patch_end.append(wanted_times[ind_subset[-1]])
-        inds[0:len(block)] = []
-
-    return patch_start, patch_end
-
-def identify_boundary_edges(boundary_mask: np.ndarray) -> list[str]:
-    """Identifies which edges has some boundary points
-
-        North = [-1,:]
-        South = [0,:]
-        East = [:,-1]
-        West = [:,0]
-    """
-    edges = []
-
-    if boundary_mask.shape[1] > 2:
-        n0 = 1
-        n1 = -1
-    else:
-        n0 = 0
-        n1 = None
-
-    if np.any(boundary_mask[-1,n0:n1]):
-        edges.append('N')
-
-    if np.any(boundary_mask[0,n0:n1]):
-        edges.append('S')
-
-    if boundary_mask.shape[0] > 2:
-        n0 = 1
-        n1 = -1
-    else:
-        n0 = 0
-        n1 = None
-
-    if np.any(boundary_mask[n0:n1,-1]):
-        edges.append('E')
-
-    if np.any(boundary_mask[n0:n1,0]):
-        edges.append('W')
-
-    return edges
-
-def create_ordered_boundary_list(edge_list):
-    """Gets all edges, but given in a continuous clockwise direction.
-    If this is not possible (e.g. ['N','S']), then ampty list is returned."""
-    full_list = ['N', 'E', 'S', 'W']
-    for ind, edge in enumerate(full_list):
-        if edge not in edge_list:
-            full_list[ind] = ''
-    full_array = np.array(full_list)
-
-    if len(np.where(full_array == '')[0]) == 0:
-        return full_array.tolist()
-
-    ct = 0
-    while (np.where(full_array == '')[0][-1] != len(np.where(full_array == '')[0])-1) and ct < 5:
-        full_array = np.roll(full_array,1)
-        ct += 1
-
-    if ct > 4:
-        print(f'No continuous boundary can be found for edges {edge_list}. Returning empy list.')
-        return []
-
-    full_array = full_array[full_array != '']
-
-    return full_array.tolist()
-
-def get_coords_for_boundary_edges(edges: list, lon_edges: tuple[float, float], lat_edges: tuple[float, float]) -> tuple[np.ndarray, np.ndarray]:
-    """Create coordinate vectors for clockwise running edges.
-
-    Assumes that edges are clockwise and continuous, which is imposed by the
-    function create_ordered_boundary_list.
-
-    Empty list return empty arrays.
-    """
-    lon = []
-    lat = []
-    for edge in edges:
-        if edge == 'N':
-            lon.append(lon_edges[0])
-            lat.append(lat_edges[1])
-        if edge == 'S':
-            lon.append(lon_edges[1])
-            lat.append(lat_edges[0])
-        if edge == 'W':
-            lon.append(lon_edges[0])
-            lat.append(lat_edges[0])
-        if edge == 'E':
-            lon.append(lon_edges[1])
-            lat.append(lat_edges[1])
-
-    if edges:
-        edge = edges[-1] # Close the loop
-        if edge == 'N':
-            lon.append(lon_edges[1])
-            lat.append(lat_edges[1])
-        if edge == 'S':
-            lon.append(lon_edges[0])
-            lat.append(lat_edges[0])
-        if edge == 'W':
-            lon.append(lon_edges[0])
-            lat.append(lat_edges[1])
-        if edge == 'E':
-            lon.append(lon_edges[1])
-            lat.append(lat_edges[0])
-
-
-    return np.array(lon), np.array(lat)
-
-
-def create_swan_segment_coords(boundary_mask, lon_edges, lat_edges):
-    """Createsa longitude and latitude arrays for the SWAN BOUND SEGEMENT
-    command based on boundary mask.
-
-    Identifies edges (north, south etc.) and sets all the points on the edges
-    as boundary points.
-
-    If no continuous boundary can be identified, it returns empty list.
-    """
-
-    edge_list = identify_boundary_edges(boundary_mask)
-    clean_edge_list = create_ordered_boundary_list(edge_list)
-    lon, lat = get_coords_for_boundary_edges(clean_edge_list, lon_edges, lat_edges)
-    return lon, lat
-
-
-def pyfimex(input_file, output_file, projString, xAxisValues, yAxisValues,
-          selectVariables, reduceTime_start, reduceTime_end,ensemble_member=False):
-    import pyfimex0 as pyfi
-    r = pyfi.createFileReader('netcdf', input_file)
-    inter_ll = pyfi.createInterpolator(r)
-    inter_ll.changeProjection(pyfi.InterpolationMethod.BILINEAR,
-                                  projString,
-                                  xAxisValues,
-                                  yAxisValues,
-                                  "degree",
-                                  "degree")
-    extra = pyfi.createExtractor(inter_ll)
-    extra.selectVariables(selectVariables)
-    extra.reduceTimeStartEnd(reduceTime_start, reduceTime_end)
-    if ensemble_member == True:
-        extra.reduceDimensionStartEnd('ensemble_member', 1, 1)
-    pyfi.createFileWriter(extra, 'netcdf', output_file)
-=======
-    return obj
->>>>>>> f63e42fe
+    return obj