--- conflicted
+++ resolved
@@ -38,14 +38,9 @@
     filename = f'{folder}/EC_ERA5.nc'
 
     # Create string for dates
-<<<<<<< HEAD
-    dates = [days[0].strftime('%Y-%m-%d'), days[-1].strftime('%Y-%m-%d')]
-    dates = '/'.join(dates)
-=======
     #dates = [days[0].strftime('%Y-%m-%d'), days[-1].strftime('%Y-%m-%d')]
     #dates = '/'.join(dates)
     dates = f'{str(start_time)[0:10]}/to/{str(end_time)[0:10]}'
->>>>>>> 35f41317
 
 
     cds_command ={
